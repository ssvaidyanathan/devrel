# Apigee DevRel

[![In Solidarity](https://github.com/jpoehnelt/in-solidarity-bot/raw/main/static//badge-flat.png)](https://github.com/apps/in-solidarity)

Common solutions and tools developed by Apigee.

## References

This folder contains reference solutions across a variety of Apigee products.
It is expected that these solutions are used as an illustration or extended
further to fit a particular use case.

- [Common Shared Flows](references/common-shared-flows) -
  Reusable API Policies including Security, Traffic Management, Error Handling
  and CORS
- [Custom Java Extensions in Apigee](references/java-callout) -
  A reference project that includes a Java Extension
- [GCP Service Account Shared Flow](references/gcp-sa-auth-shared-flow) -
  A shared flow to obtain access tokens for GCP service accounts
- [CI/CD Pipeline](references/cicd-pipeline) -
  Reference implementation for a CI/CD Pipeline using the Apigee
  Deploy Maven Plugin and a choice of either Jenkins or Google Cloud Build
- [CI/CD Pipeline for Shared Flows](references/cicd-sharedflow-pipeline) -
  Reference implementation for a CI/CD Pipeline for Sharedflows using the Apigee
  Deploy Maven Plugin
- [Cloud Logging Shared Flow](references/cloud-logging-shared-flow) -
  Reference implementation for a shared flow to log to Google Cloud Logging
- [Cloud Run](references/cloud-run) -
  Reference implementation for using Apigee to expose a Cloud Run Service
- [Data API](references/data-api) - A reference implementation for using
  Apigee to facilitate the consumption of data from a data platform.
- [Data Converters Shared Flow](references/data-converters-shared-flow) -
  A reference shared flow for doing common response data JSON conversions
- [Product Recommendations](references/product-recommendations) -
  Smart API to Predict Customer Propensity to buy using Apigee, BigQuery ML and Cloud Spanner
- [Proxy Template](references/proxy-template) -
  An extensible templating tool to bootstrap API proxies containing Security,
  Traffic Management, Error Handling
- [Writing JavaScript in Apigee](references/js-callout) -
  Demonstrate best practices in writing JavaScript code in Apigee context
- [Southbound mTLS](references/southbound-mtls) -
  Reference for using mTLS client authentication for securely connecting Apigee to
  backend services
- [OIDC Mock](references/oidc-mock) -
  A simple OIDC mock identity provider implementation
- [Identity Facade](references/identity-facade) -
  Reference implementation for an Identity Facade proxy in front of an OIDC
  compliant identity provider
- [KVM Admin API](references/kvm-admin-api) -
  Generic API proxy to provide Create, Read and Delete operations for KVMs
- [OAuth Admin API](references/oauth-admin-api) -
  API proxy to enable the revocation of Apigee-issued access tokens by
  application or end user id.
- [Dutch Healthcare Reference](references/dutch-healthcare) -
  An API reference to accelerate implementation of Dutch Healthcare standards.
- [XML & JSON Threat Protection](references/threat-protect) -
  A reference for protecting API proxies against XML and JSON threats
- [Auth Schemes](references/auth-schemes) - Example implementations for various
  popular API auth schemes
<<<<<<< HEAD

=======
- [reCAPTCHA enterprise](references/recaptcha-enterprise) - A reference for
  API protection against bot leveraging reCAPTCHA enterprise
  
>>>>>>> 9ffadea6
## Tools

This folder contains ready-made utilities which simplify and assist the usage of
Apigee products.

- [Pipeline Runner](tools/pipeline-runner) -
  A tool to build and test groups of Apigee projects
- [Pipeline Linter](tools/pipeline-linter) -
  A tool to lint groups of Apigee projects
- [Apigee hybrid Quickstart GKE](tools/hybrid-quickstart) -
  A quickstart setup configuration for Apigee hybrid on GKE
- [Decrypt Hybrid Assets](tools/decrypt-hybrid-assets) -
  A rescue utility to decrypt proxies and shared flows
- [Apigee X Trial Provisioning Reference](tools/apigee-x-trial-provision) -
  A reference provisioning script for Apigee X trial provisioning
- [Apigee Sackmesser](tools/apigee-sackmesser) -
  A unified proxy deployment utility for Edge, hybrid and X
- [Apigee OpenLegacy Kickstart](tools/apigee-openlegacy) -
  A kickstart script to integrate OpenLegacy, Apigee and Cloud Run
- [OpenAPI to Apigee Mock Proxy](tools/oas-apigee-mock) -
  A utility to generate an Apigee Proxy bundle with mock responses from a spec
- [OpenAPI to Configurable Proxy](tools/oas-configurable-proxy) -
  A tool to generate to configurable proxy archives from an Open API
  Specification

## Labs

This folder contains raw assets used to generate content to teach a particular
technical or non-technical topic.

- [Best Practices Hackathon](labs/best-practices-hackathon) [(web)](https://apigee.github.io/devrel/labs/best-practices-hackathon)
  A 300 level lab to learn Apigee Best Practices
- [BDD Proxy Development](labs/bdd-proxy-development) [(web)](https://apigee.github.io/devrel/labs/bdd-proxy-development)
  A 200 level lab demonstrating behavior-driven API development by building,
  deploying and testing a mock API, generated from an Open API Specification.
- [Identity facade with Okta](labs/idp-okta-integration)
  A 300 level lab that shows how to configure the Apigee Identity Facade with Okta IDP.

## Contributing

See the [contributing instructions](./CONTRIBUTING.md) to get started.

## License

All solutions within this repository are provided under the
[Apache 2.0](https://www.apache.org/licenses/LICENSE-2.0) license.
Please see the [LICENSE](./LICENSE) file for more detailed terms and conditions.

## Disclaimer

This repository and its contents are not an official Google product.

## Contact

Questions, issues and comments should be directed to
[apigee-devrel-owners@google.com](mailto:apigee-devrel-owners@google.com).<|MERGE_RESOLUTION|>--- conflicted
+++ resolved
@@ -57,13 +57,9 @@
   A reference for protecting API proxies against XML and JSON threats
 - [Auth Schemes](references/auth-schemes) - Example implementations for various
   popular API auth schemes
-<<<<<<< HEAD
-
-=======
 - [reCAPTCHA enterprise](references/recaptcha-enterprise) - A reference for
   API protection against bot leveraging reCAPTCHA enterprise
-  
->>>>>>> 9ffadea6
+
 ## Tools
 
 This folder contains ready-made utilities which simplify and assist the usage of
