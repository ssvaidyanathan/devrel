# Apigee DevRel

[![Build Status](https://travis-ci.org/apigee/devrel.svg?branch=main)](https://travis-ci.org/apigee/devrel)

Common solutions and tools developed by Apigee.

## References

This folder contains reference solutions across a variety of Apigee products.
It is expected that these solutions are used as an illustration or extended
further to fit a particular use case.

-   [Swagger 2 based Mocks on Apigee Hosted Targets](references/apigee-sandbox-v1) - Swagger 2 based Mocks on Apigee SaaS
-   [API Mocker on Apigee Hosted Targets](references/apimocker-hostedtargets) - API Mocks hosted on Apigee SaaS
-   [Common Shared Flows](references/common-shared-flows) - Reusable API Policies including Security, Traffic Management, Error Handling and CORS
-   [Custom Java Extensions in Apigee](references/java-callout) - A reference project that includes a Java Extension
<<<<<<< HEAD
-   [Identity Mock](references/mock-iam) - A mocked Identity Provider hosted in Apigee
=======
-   [Jenkins CI/CD Pipeline](references/cicd-jenkins) - Reference implementation for a CI/CD Pipeline using Jenkins and the Apigee Deploy Maven Plugin
>>>>>>> 84a7d94a
-   [Proxy Template](references/proxy-template) - An extensible templating tool to bootstrap API proxies containing Security, Traffic Management, Error Handling

## Tools

This folder contains ready-made utilities which simplify and assist the usage of
Apigee products.

-   [Organization Cleanup](tools/organization-cleanup) - A tool to cleanup proxies in an Apigee organization, leveraging [Another Apigee Client](tools/another-apigee-client)
-   [Pipeline Runner](tools/pipeline-runner) - A tool to lint, build and test groups of Apigee projects
-   [Another Apigee Client](tools/another-apigee-client) - A lightweight Apigee Management CLI

## Labs

This folder contains raw assets used to generate content to teach a particular
technical or non-technical topic.

-   [Test](labs/test) - A lab to do x,y and z.

## Contributing

See the [contributing instructions](/CONTRIBUTING.md) to get started.

## License

All solutions within this repository are provided under the [Apache
2.0](https://www.apache.org/licenses/LICENSE-2.0) license. Please see the
[LICENSE](/LICENSE) file for more detailed terms and conditions.

## Disclaimer

This repository and its contents are not an official Google product.

## Contact

Questions, issues and comments should be directed to
[apigee-devrel-owners@google.com](mailto:apigee-devrel-owners@google.com).<|MERGE_RESOLUTION|>--- conflicted
+++ resolved
@@ -14,11 +14,8 @@
 -   [API Mocker on Apigee Hosted Targets](references/apimocker-hostedtargets) - API Mocks hosted on Apigee SaaS
 -   [Common Shared Flows](references/common-shared-flows) - Reusable API Policies including Security, Traffic Management, Error Handling and CORS
 -   [Custom Java Extensions in Apigee](references/java-callout) - A reference project that includes a Java Extension
-<<<<<<< HEAD
--   [Identity Mock](references/mock-iam) - A mocked Identity Provider hosted in Apigee
-=======
+-   [Identity Mock](references/mock-iam) - A mock Identity Provider hosted in Apigee
 -   [Jenkins CI/CD Pipeline](references/cicd-jenkins) - Reference implementation for a CI/CD Pipeline using Jenkins and the Apigee Deploy Maven Plugin
->>>>>>> 84a7d94a
 -   [Proxy Template](references/proxy-template) - An extensible templating tool to bootstrap API proxies containing Security, Traffic Management, Error Handling
 
 ## Tools
