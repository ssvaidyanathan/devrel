# Copyright 2020 Google LLC
#
# Licensed under the Apache License, Version 2.0 (the "License");
# you may not use this file except in compliance with the License.
# You may obtain a copy of the License at
#
# <http://www.apache.org/licenses/LICENSE-2.0>
#
# Unless required by applicable law or agreed to in writing, software
# distributed under the License is distributed on an "AS IS" BASIS,
# WITHOUT WARRANTIES OR CONDITIONS OF ANY KIND, either express or implied.
# See the License for the specific language governing permissions and
# limitations under the License.

FROM golang:alpine

# Install our tools
<<<<<<< HEAD
RUN apk add --no-cache curl docker git maven nodejs npm openjdk11-jre util-linux
=======
RUN apk add --no-cache curl docker git jq maven nodejs npm openjdk11-jre util-linux
>>>>>>> 84a7d94a
RUN go get github.com/google/addlicense
RUN go get github.com/googlecodelabs/tools/claat
RUN curl -sSL \
 https://github.com/google/google-java-format/releases/download/google-java-format-1.8/google-java-format-1.8-all-deps.jar \
  -o /opt/google-java-format.jar

# install our dependencies
ADD run-pipeline.sh /usr/bin/run-pipeline
ADD autofix.sh /usr/bin/autofix

# Run script
WORKDIR /home
CMD run-pipeline<|MERGE_RESOLUTION|>--- conflicted
+++ resolved
@@ -15,11 +15,8 @@
 FROM golang:alpine
 
 # Install our tools
-<<<<<<< HEAD
-RUN apk add --no-cache curl docker git maven nodejs npm openjdk11-jre util-linux
-=======
+
 RUN apk add --no-cache curl docker git jq maven nodejs npm openjdk11-jre util-linux
->>>>>>> 84a7d94a
 RUN go get github.com/google/addlicense
 RUN go get github.com/googlecodelabs/tools/claat
 RUN curl -sSL \
