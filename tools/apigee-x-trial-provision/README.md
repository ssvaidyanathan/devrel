# Apigee X Trial Provisioning

> Note - this script is not subject to pipelines

## Description

This script creates an Apigee X evaluation organization and instance. It uses
`gcloud` commands to create an Apigee runtime instance,
a proxy [MIG](https://cloud.google.com/compute/docs/instance-groups) and a
[GCLB](https://cloud.google.com/load-balancing/docs) for external exposure.

The script follows the documentation installation steps. The relevant step
numbers are added for easier cross-referencing.

If you provisioned an organization using the [Apigee eval provisioning wizard](https://cloud.google.com/apigee/docs/api-platform/get-started/eval-orgs#wiz),
you can run this script to add the proxy MIG and GCLB configuration for
external exposure.

A reference example of [Command Line](https://cloud.google.com/apigee/docs/api-platform/get-started/install-cli)
Provisioning for Apigee X.

Please refer to the documentation for the latest usage.

## Usage

**Note:** To customize your installation with optional configuration parameters
see below.

You need to set up a `PROJECT` environment variable.

```sh
export PROJECT=<gcp-project-name>
```

```sh
 ./apigee-x-trial-provision.sh
```

To invoke the script directly from the github repo, use

```sh
<!-- markdownlint-disable-next-line MD013 -->
curl -L https://raw.githubusercontent.com/apigee/devrel/main/tools/apigee-x-trial-provision/apigee-x-trial-provision.sh | bash -
```

WARNING: A successful `Provisioning organization...` step takes 25-30 minutes
to complete. According to the documentation: "This is a long running operation
and could take anywhere from 10 minutes to 1 hour to complete." [->](https://cloud.google.com/sdk/gcloud/reference/alpha/apigee/organizations/provision)

After the script runs, it displays your `RUNTIME_IP`, `RUNTIME_SSL_CERT`
location, your `RUNTIME_HOST_ALIAS`, and an example `curl` command to send a test
request to an automatically deployed hello-world proxy.

When the script finishes, it takes an extra 5-7 minutes to provision
the load balancing infrastructure. You can use the example `curl` command
to run it until 200 OK is returned to ensure that Apigee X install
is fully completed.

Sample Output (using the self-signed certificate option, see below):

```sh
export RUNTIME_IP=203.0.113.10

export RUNTIME_SSL_CERT=~/mig-cert.pem
export RUNTIME_HOST_ALIAS=$PROJECT-eval.apigee.net

curl --cacert $RUNTIME_SSL_CERT https://$RUNTIME_HOST_ALIAS/hello-world -v \
  --resolve "$RUNTIME_HOST_ALIAS:443:$RUNTIME_IP"
```

A self-signed key and certificate are generated for your convenience. You can
use your own certificate and key if you override `$RUNTIME_SSL_CERT` and
`$RUNTIME_SSL_KEY` environment variables.

The curl command above uses `--resolve` for ip address resolution
and `--cacert` for trusting the certificate.

To be able to execute requests transparantly at your development machine,
you need:

1. Add the `RUNTIME_SSL_CERT` certificate your machine truststore;
2. Add the `RUNTIME_IP` with the `RUNTIME_HOST_ALIAS` to
your machine's `/etc/hosts` file.

## Optional Customization

The following arguments can all be overridden (otherwise the indicated defaults
are used):

### Networking

You can override the network and subnetwork used to peer your Apigee X organization:

```sh
export NETWORK=default
export SUBNET=default
<<<<<<< HEAD
=======

export ENVOY_MACHINE_TYPE=e2-micro
export ENVOY_PREEMPTIBLE=true
>>>>>>> 8cccf3bb
```

### Regions and Zones

You can override the following locations:

```sh
# Used for regional resources like routers and subnets
export REGION=europe-west1
# Used as the Apigee X runtime location (trial orgs are zonal only)
export ZONE=europe-west1-b
# Used as the Apigee alalytics region (see docs for allowed values)
export AX_REGION=europe-west1
```

### Certificates and Hostname

The following certificate options are supported:

<!-- markdownlint-disable MD013 -->
|Mode|Enviromment Variables Provided|Hostname|Certificates|
|---|---|---|---|
|Default|None|$RUNTIME_HOST_ALIAS or else $ORG-eval.apigee.net|self-signed|
|User-supplied|RUNTIME_SSL_CERT and RUNTIME_SSL_KEY|$RUNTIME_HOST_ALIAS or else $ORG-eval.apigee.net|as supplied|
|Google Managed|MANAGED_CERTS=true|\[external ip\].nip.io (use nip.io for test purposes only)|Google managed|
<!-- markdownlint-enable MD013 --><|MERGE_RESOLUTION|>--- conflicted
+++ resolved
@@ -94,12 +94,9 @@
 ```sh
 export NETWORK=default
 export SUBNET=default
-<<<<<<< HEAD
-=======
 
 export ENVOY_MACHINE_TYPE=e2-micro
 export ENVOY_PREEMPTIBLE=true
->>>>>>> 8cccf3bb
 ```
 
 ### Regions and Zones
