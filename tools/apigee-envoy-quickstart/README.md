--- conflicted
+++ resolved
@@ -56,12 +56,6 @@
     ```bash
     mkdir apigee-envoy-toolkit && cd "$_"
     export ENVOY_HOME=$(pwd)
-<<<<<<< HEAD
-    wget -O devrel.zip https://github.com/apigee/devrel/archive/refs/heads/main.zip
-    unzip devrel.zip
-    mv devrel-main apigee-devrel
-    rm devrel.zip
-=======
     ```
 
 1. **Clone Apigee DevRel repository, if not exists.** 
@@ -72,16 +66,11 @@
 1. **Set the devrel project location**
     ```bash
     export DEVREL_HOME=<cloned-devrel-directory>
->>>>>>> 4ae7e1dd
     ```
 
 1. **Run to install the quickstart toolkit.**
     ```bash
-<<<<<<< HEAD
-    cd ${ENVOY_HOME}/apigee-devrel/tools/apigee-envoy-quickstart/
-=======
-    cd ${DEVREL_HOME}/tools/apigee-envoy-quickstart/
->>>>>>> 4ae7e1dd
+    cd ${DEVREL_HOME}/tools/apigee-envoy-quickstart/
     ./aekitctl.sh --type istio-apigee-envoy --action install
     ```
 
@@ -146,13 +135,8 @@
 
 1. **Run to install the quickstart toolkit.**
     ```bash
-<<<<<<< HEAD
-    cd ${ENVOY_HOME}/apigee-devrel/tools/apigee-envoy-quickstart/
-    ./aekitctl.sh --type standalone-apigee-envoy --action install
-=======
     cd ${DEVREL_HOME}/tools/apigee-envoy-quickstart/
     ./aekitctl.sh --type istio-apigee-envoy --action install
->>>>>>> 4ae7e1dd
     ```
 
 1. **On successful run, it displays the commands (kubeclt run, curl) to validate the traffic intiated to the Envoy endpoints being protected by Apigee Adapter service.**
@@ -219,25 +203,14 @@
     ```
 
 1. **Run to install the quickstart toolkit for opdk.**
-<<<<<<< HEAD
-    ```bash 
-    cd ${ENVOY_HOME}/apigee-devrel/tools/apigee-envoy-quickstart/
+    ```bash
+    cd ${DEVREL_HOME}/tools/apigee-envoy-quickstart/
     ./aekitctl.sh --type standalone-apigee-envoy --action install --platform opdk
     ```
 
 1. **Run to install the quickstart toolkit for edge.**
-    ```bash 
-    cd ${ENVOY_HOME}/apigee-devrel/tools/apigee-envoy-quickstart/
-=======
-    ```bash
-    cd ${DEVREL_HOME}/tools/apigee-envoy-quickstart/
-    ./aekitctl.sh --type istio-apigee-envoy --action install --platform opdk
-    ```
-
-1. **Run to install the quickstart toolkit for edge.**
-    ```bash
-    cd ${DEVREL_HOME}/tools/apigee-envoy-quickstart/
->>>>>>> 4ae7e1dd
+    ```bash
+    cd ${DEVREL_HOME}/tools/apigee-envoy-quickstart/
     ./aekitctl.sh --type standalone-apigee-envoy --action install --platform edge
     ```
 
