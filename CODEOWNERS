--- conflicted
+++ resolved
@@ -19,8 +19,5 @@
 /tools/another-apigee-client          @laughingbiscuit
 /tools/hybrid-quickstart              @danistrebel
 /tools/decrypt-hybrid-assets          @yuriylesyuk
-<<<<<<< HEAD
 /tools/oas-to-am                      @laughingbiscuit
-=======
-/tools/apigee-x-trial-provision       @yuriylesyuk
->>>>>>> c4d91fe4
+/tools/apigee-x-trial-provision       @yuriylesyuk